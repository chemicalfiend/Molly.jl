--- conflicted
+++ resolved
@@ -445,17 +445,10 @@
     i.e. interactions between specific atoms such as bonds or angles. Typically
     a `Tuple`.
 - `general_inters::GI=()`: the general interactions in the system,
-<<<<<<< HEAD
-    i.e. interactions involving all atoms such as implicit solvent. Typically
-    a `Tuple`.
+    i.e. interactions involving all atoms such as implicit solvent. Each should
+    implement the AtomsCalculators.jl interface. Typically a `Tuple`.
 - `constraint_algorithms::CA=()` : The constraint algorithm(s) used to apply
     bond and angle constraints to the system.
-=======
-    i.e. interactions involving all atoms such as implicit solvent. Each should
-    implement the AtomsCalculators.jl interface. Typically a `Tuple`.
-- `constraints::CN=()`: the constraints for bonds and angles in the system. Typically
-    a `Tuple`.
->>>>>>> aa03b035
 - `neighbor_finder::NF=NoNeighborFinder()`: the neighbor finder used to find
     close atoms and save on computation.
 - `loggers::L=()`: the loggers that record properties of interest during a
@@ -468,13 +461,8 @@
     modified in some simulations. `k` is chosen based on the `energy_units` given.
 - `data::DA=nothing`: arbitrary data associated with the system.
 """
-<<<<<<< HEAD
 mutable struct System{D, G, T, A, C, B, V, AD, TO, PI, SI, GI, CA, NF,
-                      L, K, F, E, M} <: AbstractSystem{D}
-=======
-mutable struct System{D, G, T, A, C, B, V, AD, TO, PI, SI, GI, CN, NF,
                       L, F, E, K, M, DA} <: AbstractSystem{D}
->>>>>>> aa03b035
     atoms::A
     coords::C
     boundary::B
@@ -487,11 +475,7 @@
     constraint_algorithms::CA
     neighbor_finder::NF
     loggers::L
-<<<<<<< HEAD
-    k::K
     df::Int
-=======
->>>>>>> aa03b035
     force_units::F
     energy_units::E
     k::K
@@ -588,28 +572,19 @@
     k_converted = convert_k_units(T, k, energy_units)
     K = typeof(k_converted)
 
-<<<<<<< HEAD
-=======
+
     if(!isbits(eltype(coords)) || !isbits(eltype(vels)))
         @warn "Eltype of coords of velocities was not isbits. It is recomended to use a vector of SVector's for performance. Note using other structures could cause errors in the force calculation"
     end
->>>>>>> aa03b035
 
     check_units(atoms, coords, vels, energy_units, force_units, pairwise_inters,
-                specific_inter_lists, general_inters, boundary)
-
-<<<<<<< HEAD
-
-    return System{D, G, T, A, C, B, V, AD, TO, PI, SI, GI, CA, NF, L, K, F, E, M}(
+                specific_inter_lists, general_inters, boundary, constraints)
+
+
+    return System{D, G, T, A, C, B, V, AD, TO, PI, SI, GI, CA, NF, L, F, E, K, M, DA}(
                     atoms, coords, boundary, vels, atoms_data, topology, pairwise_inters,
                     specific_inter_lists, general_inters, constraint_algorithms,
-                    neighbor_finder, loggers, k_converted, df, force_units, energy_units, atom_masses)
-=======
-    return System{D, G, T, A, C, B, V, AD, TO, PI, SI, GI, CN, NF, L, F, E, K, M, DA}(
-                    atoms, coords, boundary, vels, atoms_data, topology, pairwise_inters,
-                    specific_inter_lists, general_inters, constraints, neighbor_finder,
-                    loggers, force_units, energy_units, k_converted, atom_masses, data)
->>>>>>> aa03b035
+                    neighbor_finder, loggers, df, force_units, energy_units, k_converted, atom_masses, data)
 end
 
 """
@@ -960,25 +935,13 @@
     k_converted = convert_k_units(T, k, energy_units)
     K = typeof(k_converted)
 
-<<<<<<< HEAD
     replicas = Tuple(System{D, G, T, A, C, B, V, AD, TO, PI, SI, GI, CA, NF,
-                            typeof(replica_loggers[i]), K, F, E, M}(
-            atoms, replica_coords[i], boundary, replica_velocities[i], atoms_data,
-            replica_topology[i], replica_pairwise_inters[i], replica_specific_inter_lists[i],
-            replica_general_inters[i], deepcopy(constraint_algorithms),
-            deepcopy(neighbor_finder), replica_loggers[i],
-            k_converted, df, force_units, energy_units, atom_masses) for i in 1:n_replicas)
-
-
-=======
-    replicas = Tuple(System{D, G, T, A, C, B, V, AD, TO, PI, SI, GI, CN, NF,
                             typeof(replica_loggers[i]), F, E, K, M, Nothing}(
             atoms, replica_coords[i], boundary, replica_velocities[i], atoms_data,
             replica_topology[i], replica_pairwise_inters[i], replica_specific_inter_lists[i],
-            replica_general_inters[i], replica_constraints[i], 
-            deepcopy(neighbor_finder), replica_loggers[i], force_units, energy_units,
-            k_converted, atom_masses, nothing) for i in 1:n_replicas)
->>>>>>> aa03b035
+            replica_general_inters[i], deepcopy(constraint_algorithms), 
+            deepcopy(neighbor_finder), replica_loggers[i], k_converted,
+            force_units, energy_units, atom_masses, nothing) for i in 1:n_replicas)
     R = typeof(replicas)
 
     return ReplicaSystem{D, G, T, A, AD, EL, F, E, K, R, DA}(
