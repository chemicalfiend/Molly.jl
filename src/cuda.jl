# CUDA.jl kernels
const WARPSIZE = UInt32(32)

macro shfl_multiple_sync(mask, target, width, vars...)
    all_lines = map(vars) do v
        Expr(:(=), v,
            Expr(:call, :shfl_sync,
                mask, v, target, width
            )
        )
    end
    return esc(Expr(:block, all_lines...))
end

CUDA.shfl_recurse(op, x::Quantity) = op(x.val) * unit(x)
CUDA.shfl_recurse(op, x::SVector{1, C}) where C = SVector{1, C}(op(x[1]))
CUDA.shfl_recurse(op, x::SVector{2, C}) where C = SVector{2, C}(op(x[1]), op(x[2]))
CUDA.shfl_recurse(op, x::SVector{3, C}) where C = SVector{3, C}(op(x[1]), op(x[2]), op(x[3]))
# CUDA.shfl_recurse(op, x::Atom) = Atom(op(x.index), op(x.charge), op(x.mass), op(x.σ), op(x.ϵ), op(x.solute))

function cuda_threads_blocks_pairwise(n_neighbors)
    n_threads_gpu = min(n_neighbors, parse(Int, get(ENV, "MOLLY_GPUNTHREADS_PAIRWISE", "512")))
    n_threads_gpu = cld(n_threads_gpu, WARPSIZE) * WARPSIZE  # Has to be a multiple of WARPSIZE
    n_blocks = cld(n_neighbors, n_threads_gpu)
    return n_threads_gpu, n_blocks
end

function cuda_threads_blocks_specific(n_inters)
    n_threads_gpu = parse(Int, get(ENV, "MOLLY_GPUNTHREADS_SPECIFIC", "128"))
    n_blocks = cld(n_inters, n_threads_gpu)
    return n_threads_gpu, n_blocks
end

function pairwise_force_gpu(coords::AbstractArray{SVector{D, C}}, atoms, boundary,
                            pairwise_inters, nbs, force_units, ::Val{T}) where {D, C, T}
    fs_mat = CUDA.zeros(T, D, length(atoms))

    if typeof(nbs) == NoNeighborList
        # Use 2D grid with 1D thread blocks
        n_threads_gpu, n_blocks_j = cuda_threads_blocks_pairwise(length(atoms))
        n_blocks_i = cld(length(atoms), WARPSIZE)
        CUDA.@sync @cuda threads=n_threads_gpu blocks=(n_blocks_i, n_blocks_j) pairwise_force_kernel_nonl!(
                fs_mat, coords, atoms, boundary, pairwise_inters, nbs, Val(D), Val(force_units))
    else
        n_threads_gpu, n_blocks = cuda_threads_blocks_pairwise(length(nbs))
        CUDA.@sync @cuda threads=n_threads_gpu blocks=n_blocks pairwise_force_kernel!(
                fs_mat, coords, atoms, boundary, pairwise_inters, nbs, Val(D), Val(force_units))
    end
    return fs_mat
end

function pairwise_force_kernel!(forces, coords_var, atoms_var, boundary, inters,
                                neighbors_var, ::Val{D}, ::Val{F}) where {D, F}
    coords = CUDA.Const(coords_var)
    atoms = CUDA.Const(atoms_var)
    neighbors = CUDA.Const(neighbors_var)

    inter_i = (blockIdx().x - 1) * blockDim().x + threadIdx().x

    @inbounds if inter_i <= length(neighbors)
        i, j, special = neighbors[inter_i]
        coord_i, coord_j = coords[i], coords[j]
<<<<<<< HEAD
        f = sum_pairwise_forces(inters, coord_i, coord_j, atoms[i], atoms[j], boundary, special, F)
=======
        atom_i, atom_j = atoms[i], atoms[j]
        dr = vector(coord_i, coord_j, boundary)
        f_tuple = ntuple(length(inters)) do inter_type_i
            force_gpu(inters[inter_type_i], dr, coord_i, coord_j, atom_i, atom_j, boundary, special)
        end
        f = sum(f_tuple)
        if unit(f[1]) != F
            # This triggers an error but it isn't printed
            # See https://discourse.julialang.org/t/error-handling-in-cuda-kernels/79692
            #   for how to throw a more meaningful error
            error("wrong force unit returned, was expecting $F but got $(unit(f[1]))")
        end
>>>>>>> e353dfbd
        for dim in 1:D
            fval = ustrip(f[dim])
            Atomix.@atomic :monotonic forces[dim, i] += -fval
            Atomix.@atomic :monotonic forces[dim, j] +=  fval
        end
    end
    return nothing
end

function pairwise_force_kernel_nonl!(forces::AbstractArray{T}, coords_var, atoms_var, boundary, inters,
                                neighbors_var, ::Val{D}, ::Val{F}) where {T, D, F}
    coords = CUDA.Const(coords_var)
    atoms = CUDA.Const(atoms_var)
    n_atoms = length(atoms)

    tidx = threadIdx().x
    threads = blockDim().x
    i_0_block = (blockIdx().x - 1) * WARPSIZE
    j_0_block = (blockIdx().y - 1) * threads
    lane = laneid()
    warpidx = cld(tidx, WARPSIZE)

    forces_shmem = @cuStaticSharedMem(T, (3, 1024))
    @inbounds for dim in 1:3
        forces_shmem[dim, tidx] = zero(T)
    end

    # The current tile that the warp is calculating
    i_0_tile = i_0_block
    j_0_tile = j_0_block + (warpidx - 1) * WARPSIZE
    i = i_0_tile + lane

    if i_0_tile + WARPSIZE > n_atoms || j_0_tile + WARPSIZE > n_atoms
        @inbounds if i <= n_atoms
            njs = min(WARPSIZE, n_atoms - j_0_tile)
            atom_i, coord_i = atoms[i], coords[i]
            for del_j in 1:njs
                j = j_0_tile + del_j
                if i != j
                    atom_j, coord_j = atoms[j], coords[j]
                    f = sum_pairwise_forces(inters, coord_i, coord_j, atom_i, atom_j, boundary, false, F)
                    for dim in 1:D
                        forces_shmem[dim, tidx] += -ustrip(f[dim])
                    end
                end
            end

            for dim in 1:D
                Atomix.@atomic :monotonic forces[dim, i] += forces_shmem[dim, tidx]
            end
        end
    else
        j = j_0_tile + lane
        tilesteps = WARPSIZE
        if i_0_tile == j_0_tile  # To not compute i-i forces
            j = j_0_tile + lane % WARPSIZE + 1
            tilesteps -= 1
        end

        atom_i, coord_i = atoms[i], coords[i]
        coord_j = coords[j]
        @inbounds for _ in 1:tilesteps  
            sync_warp()
            atom_j = atoms[j]  # Shuffling this as in line ~15 makes performance worse
            f = sum_pairwise_forces(inters, coord_i, coord_j, atom_i, atom_j, boundary, false, F)
            for dim in 1:D
                forces_shmem[dim, tidx] += -ustrip(f[dim])
            end
            @shfl_multiple_sync(FULL_MASK, lane + 1, WARPSIZE, j, coord_j)
        end

        @inbounds for dim in 1:D
            Atomix.@atomic :monotonic forces[dim, i] += forces_shmem[dim, tidx]
        end
    end

    return nothing
end

function sum_pairwise_forces(inters, coord_i, coord_j, atom_i, atom_j,
                                    boundary, special, F)
    dr = vector(coord_i, coord_j, boundary)
    f = force_gpu(inters[1], dr, coord_i, coord_j, atom_i, atom_j, boundary, special)
    for inter in inters[2:end]
        f += force_gpu(inter, dr, coord_i, coord_j, atom_i, atom_j, boundary, special)
    end
    if unit(f[1]) != F
        error("wrong force unit returned, was expecting $F but got $(unit(f[1]))")
    end
    return f
end

function specific_force_gpu(inter_list::InteractionList1Atoms, coords::AbstractArray{SVector{D, C}},
                            boundary, force_units, ::Val{T}) where {D, C, T}
    fs_mat = CUDA.zeros(T, D, length(coords))
    n_threads_gpu, n_blocks = cuda_threads_blocks_specific(length(inter_list))
    CUDA.@sync @cuda threads=n_threads_gpu blocks=n_blocks specific_force_1_atoms_kernel!(fs_mat,
            coords, boundary, inter_list.is, inter_list.inters, Val(D), Val(force_units))
    return fs_mat
end

function specific_force_gpu(inter_list::InteractionList2Atoms, coords::AbstractArray{SVector{D, C}},
                            boundary, force_units, ::Val{T}) where {D, C, T}
    fs_mat = CUDA.zeros(T, D, length(coords))
    n_threads_gpu, n_blocks = cuda_threads_blocks_specific(length(inter_list))
    CUDA.@sync @cuda threads=n_threads_gpu blocks=n_blocks specific_force_2_atoms_kernel!(fs_mat,
            coords, boundary, inter_list.is, inter_list.js, inter_list.inters, Val(D),
            Val(force_units))
    return fs_mat
end

function specific_force_gpu(inter_list::InteractionList3Atoms, coords::AbstractArray{SVector{D, C}},
                            boundary, force_units, ::Val{T}) where {D, C, T}
    fs_mat = CUDA.zeros(T, D, length(coords))
    n_threads_gpu, n_blocks = cuda_threads_blocks_specific(length(inter_list))
    CUDA.@sync @cuda threads=n_threads_gpu blocks=n_blocks specific_force_3_atoms_kernel!(fs_mat,
            coords, boundary, inter_list.is, inter_list.js, inter_list.ks, inter_list.inters,
            Val(D), Val(force_units))
    return fs_mat
end

function specific_force_gpu(inter_list::InteractionList4Atoms, coords::AbstractArray{SVector{D, C}},
                            boundary, force_units, ::Val{T}) where {D, C, T}
    fs_mat = CUDA.zeros(T, D, length(coords))
    n_threads_gpu, n_blocks = cuda_threads_blocks_specific(length(inter_list))
    CUDA.@sync @cuda threads=n_threads_gpu blocks=n_blocks specific_force_4_atoms_kernel!(fs_mat,
            coords, boundary, inter_list.is, inter_list.js, inter_list.ks, inter_list.ls,
            inter_list.inters, Val(D), Val(force_units))
    return fs_mat
end

function specific_force_1_atoms_kernel!(forces, coords_var, boundary, is_var,
                                        inters_var, ::Val{D}, ::Val{F}) where {D, F}
    coords = CUDA.Const(coords_var)
    is = CUDA.Const(is_var)
    inters = CUDA.Const(inters_var)

    inter_i = (blockIdx().x - 1) * blockDim().x + threadIdx().x

    @inbounds if inter_i <= length(is)
        i = is[inter_i]
        fs = force_gpu(inters[inter_i], coords[i], boundary)
        if unit(fs.f1[1]) != F
            error("wrong force unit returned, was expecting $F")
        end
        for dim in 1:D
            Atomix.@atomic :monotonic forces[dim, i] += ustrip(fs.f1[dim])
        end
    end
    return nothing
end

function specific_force_2_atoms_kernel!(forces, coords_var, boundary, is_var, js_var,
                                        inters_var, ::Val{D}, ::Val{F}) where {D, F}
    coords = CUDA.Const(coords_var)
    is = CUDA.Const(is_var)
    js = CUDA.Const(js_var)
    inters = CUDA.Const(inters_var)

    inter_i = (blockIdx().x - 1) * blockDim().x + threadIdx().x

    @inbounds if inter_i <= length(is)
        i, j = is[inter_i], js[inter_i]
        fs = force_gpu(inters[inter_i], coords[i], coords[j], boundary)
        if unit(fs.f1[1]) != F || unit(fs.f2[1]) != F
            error("wrong force unit returned, was expecting $F")
        end
        for dim in 1:D
            Atomix.@atomic :monotonic forces[dim, i] += ustrip(fs.f1[dim])
            Atomix.@atomic :monotonic forces[dim, j] += ustrip(fs.f2[dim])
        end
    end
    return nothing
end

function specific_force_3_atoms_kernel!(forces, coords_var, boundary, is_var, js_var, ks_var,
                                        inters_var, ::Val{D}, ::Val{F}) where {D, F}
    coords = CUDA.Const(coords_var)
    is = CUDA.Const(is_var)
    js = CUDA.Const(js_var)
    ks = CUDA.Const(ks_var)
    inters = CUDA.Const(inters_var)

    inter_i = (blockIdx().x - 1) * blockDim().x + threadIdx().x

    @inbounds if inter_i <= length(is)
        i, j, k = is[inter_i], js[inter_i], ks[inter_i]
        fs = force_gpu(inters[inter_i], coords[i], coords[j], coords[k], boundary)
        if unit(fs.f1[1]) != F || unit(fs.f2[1]) != F || unit(fs.f3[1]) != F
            error("wrong force unit returned, was expecting $F")
        end
        for dim in 1:D
            Atomix.@atomic :monotonic forces[dim, i] += ustrip(fs.f1[dim])
            Atomix.@atomic :monotonic forces[dim, j] += ustrip(fs.f2[dim])
            Atomix.@atomic :monotonic forces[dim, k] += ustrip(fs.f3[dim])
        end
    end
    return nothing
end

function specific_force_4_atoms_kernel!(forces, coords_var, boundary, is_var, js_var, ks_var, ls_var,
                                        inters_var, ::Val{D}, ::Val{F}) where {D, F}
    coords = CUDA.Const(coords_var)
    is = CUDA.Const(is_var)
    js = CUDA.Const(js_var)
    ks = CUDA.Const(ks_var)
    ls = CUDA.Const(ls_var)
    inters = CUDA.Const(inters_var)

    inter_i = (blockIdx().x - 1) * blockDim().x + threadIdx().x

    @inbounds if inter_i <= length(is)
        i, j, k, l = is[inter_i], js[inter_i], ks[inter_i], ls[inter_i]
        fs = force_gpu(inters[inter_i], coords[i], coords[j], coords[k], coords[l], boundary)
        if unit(fs.f1[1]) != F || unit(fs.f2[1]) != F || unit(fs.f3[1]) != F || unit(fs.f4[1]) != F
            error("wrong force unit returned, was expecting $F")
        end
        for dim in 1:D
            Atomix.@atomic :monotonic forces[dim, i] += ustrip(fs.f1[dim])
            Atomix.@atomic :monotonic forces[dim, j] += ustrip(fs.f2[dim])
            Atomix.@atomic :monotonic forces[dim, k] += ustrip(fs.f3[dim])
            Atomix.@atomic :monotonic forces[dim, l] += ustrip(fs.f4[dim])
        end
    end
    return nothing
end

function pairwise_pe_gpu(coords::AbstractArray{SVector{D, C}}, atoms, boundary,
                         pairwise_inters, nbs, energy_units, ::Val{T}) where {D, C, T}
    pe_vec = CUDA.zeros(T, 1)
    n_threads_gpu, n_blocks = cuda_threads_blocks_pairwise(length(nbs))
    CUDA.@sync @cuda threads=n_threads_gpu blocks=n_blocks pairwise_pe_kernel!(
            pe_vec, coords, atoms, boundary, pairwise_inters, nbs, Val(energy_units))
    return pe_vec
end

function pairwise_pe_kernel!(energy, coords_var, atoms_var, boundary, inters, neighbors_var,
                             ::Val{E}) where E
    coords = CUDA.Const(coords_var)
    atoms = CUDA.Const(atoms_var)
    neighbors = CUDA.Const(neighbors_var)

    inter_i = (blockIdx().x - 1) * blockDim().x + threadIdx().x

    @inbounds if inter_i <= length(neighbors)
        i, j, special = neighbors[inter_i]
        coord_i, coord_j = coords[i], coords[j]
        dr = vector(coord_i, coord_j, boundary)
        pe = potential_energy(inters[1], dr, coord_i, coord_j, atoms[i], atoms[j],
                              boundary, special)
        for inter in inters[2:end]
            pe += potential_energy(inter, dr, coord_i, coord_j, atoms[i], atoms[j],
                                   boundary, special)
        end
        if unit(pe) != E
            error("wrong energy unit returned, was expecting $E but got $(unit(pe))")
        end
        Atomix.@atomic :monotonic energy[1] += ustrip(pe)
    end
    return nothing
end

function specific_pe_gpu(inter_list::InteractionList1Atoms, coords::AbstractArray{SVector{D, C}},
                         boundary, energy_units, ::Val{T}) where {D, C, T}
    pe_vec = CUDA.zeros(T, 1)
    n_threads_gpu, n_blocks = cuda_threads_blocks_specific(length(inter_list))
    CUDA.@sync @cuda threads=n_threads_gpu blocks=n_blocks specific_pe_1_atoms_kernel!(pe_vec,
            coords, boundary, inter_list.is, inter_list.inters, Val(energy_units))
    return pe_vec
end

function specific_pe_gpu(inter_list::InteractionList2Atoms, coords::AbstractArray{SVector{D, C}},
                         boundary, energy_units, ::Val{T}) where {D, C, T}
    pe_vec = CUDA.zeros(T, 1)
    n_threads_gpu, n_blocks = cuda_threads_blocks_specific(length(inter_list))
    CUDA.@sync @cuda threads=n_threads_gpu blocks=n_blocks specific_pe_2_atoms_kernel!(pe_vec,
            coords, boundary, inter_list.is, inter_list.js, inter_list.inters, Val(energy_units))
    return pe_vec
end

function specific_pe_gpu(inter_list::InteractionList3Atoms, coords::AbstractArray{SVector{D, C}},
                         boundary, energy_units, ::Val{T}) where {D, C, T}
    pe_vec = CUDA.zeros(T, 1)
    n_threads_gpu, n_blocks = cuda_threads_blocks_specific(length(inter_list))
    CUDA.@sync @cuda threads=n_threads_gpu blocks=n_blocks specific_pe_3_atoms_kernel!(pe_vec,
            coords, boundary, inter_list.is, inter_list.js, inter_list.ks, inter_list.inters,
            Val(energy_units))
    return pe_vec
end

function specific_pe_gpu(inter_list::InteractionList4Atoms, coords::AbstractArray{SVector{D, C}},
                         boundary, energy_units, ::Val{T}) where {D, C, T}
    pe_vec = CUDA.zeros(T, 1)
    n_threads_gpu, n_blocks = cuda_threads_blocks_specific(length(inter_list))
    CUDA.@sync @cuda threads=n_threads_gpu blocks=n_blocks specific_pe_4_atoms_kernel!(pe_vec,
            coords, boundary, inter_list.is, inter_list.js, inter_list.ks, inter_list.ls,
            inter_list.inters, Val(energy_units))
    return pe_vec
end

function specific_pe_1_atoms_kernel!(energy, coords_var, boundary, is_var,
                                     inters_var, ::Val{E}) where E
    coords = CUDA.Const(coords_var)
    is = CUDA.Const(is_var)
    inters = CUDA.Const(inters_var)

    inter_i = (blockIdx().x - 1) * blockDim().x + threadIdx().x

    @inbounds if inter_i <= length(is)
        i = is[inter_i]
        pe = potential_energy(inters[inter_i], coords[i], boundary)
        if unit(pe) != E
            error("wrong energy unit returned, was expecting $E but got $(unit(pe))")
        end
        Atomix.@atomic :monotonic energy[1] += ustrip(pe)
    end
    return nothing
end

function specific_pe_2_atoms_kernel!(energy, coords_var, boundary, is_var, js_var,
                                     inters_var, ::Val{E}) where E
    coords = CUDA.Const(coords_var)
    is = CUDA.Const(is_var)
    js = CUDA.Const(js_var)
    inters = CUDA.Const(inters_var)

    inter_i = (blockIdx().x - 1) * blockDim().x + threadIdx().x

    @inbounds if inter_i <= length(is)
        i, j = is[inter_i], js[inter_i]
        pe = potential_energy(inters[inter_i], coords[i], coords[j], boundary)
        if unit(pe) != E
            error("wrong energy unit returned, was expecting $E but got $(unit(pe))")
        end
        Atomix.@atomic :monotonic energy[1] += ustrip(pe)
    end
    return nothing
end

function specific_pe_3_atoms_kernel!(energy, coords_var, boundary, is_var, js_var, ks_var,
                                     inters_var, ::Val{E}) where E
    coords = CUDA.Const(coords_var)
    is = CUDA.Const(is_var)
    js = CUDA.Const(js_var)
    ks = CUDA.Const(ks_var)
    inters = CUDA.Const(inters_var)

    inter_i = (blockIdx().x - 1) * blockDim().x + threadIdx().x

    @inbounds if inter_i <= length(is)
        i, j, k = is[inter_i], js[inter_i], ks[inter_i]
        pe = potential_energy(inters[inter_i], coords[i], coords[j], coords[k], boundary)
        if unit(pe) != E
            error("wrong energy unit returned, was expecting $E but got $(unit(pe))")
        end
        Atomix.@atomic :monotonic energy[1] += ustrip(pe)
    end
    return nothing
end

function specific_pe_4_atoms_kernel!(energy, coords_var, boundary, is_var, js_var, ks_var, ls_var,
                                     inters_var, ::Val{E}) where E
    coords = CUDA.Const(coords_var)
    is = CUDA.Const(is_var)
    js = CUDA.Const(js_var)
    ks = CUDA.Const(ks_var)
    ls = CUDA.Const(ls_var)
    inters = CUDA.Const(inters_var)

    inter_i = (blockIdx().x - 1) * blockDim().x + threadIdx().x

    @inbounds if inter_i <= length(is)
        i, j, k, l = is[inter_i], js[inter_i], ks[inter_i], ls[inter_i]
        pe = potential_energy(inters[inter_i], coords[i], coords[j], coords[k], coords[l], boundary)
        if unit(pe) != E
            error("wrong energy unit returned, was expecting $E but got $(unit(pe))")
        end
        Atomix.@atomic :monotonic energy[1] += ustrip(pe)
    end
    return nothing
end<|MERGE_RESOLUTION|>--- conflicted
+++ resolved
@@ -60,22 +60,8 @@
     @inbounds if inter_i <= length(neighbors)
         i, j, special = neighbors[inter_i]
         coord_i, coord_j = coords[i], coords[j]
-<<<<<<< HEAD
-        f = sum_pairwise_forces(inters, coord_i, coord_j, atoms[i], atoms[j], boundary, special, F)
-=======
         atom_i, atom_j = atoms[i], atoms[j]
-        dr = vector(coord_i, coord_j, boundary)
-        f_tuple = ntuple(length(inters)) do inter_type_i
-            force_gpu(inters[inter_type_i], dr, coord_i, coord_j, atom_i, atom_j, boundary, special)
-        end
-        f = sum(f_tuple)
-        if unit(f[1]) != F
-            # This triggers an error but it isn't printed
-            # See https://discourse.julialang.org/t/error-handling-in-cuda-kernels/79692
-            #   for how to throw a more meaningful error
-            error("wrong force unit returned, was expecting $F but got $(unit(f[1]))")
-        end
->>>>>>> e353dfbd
+        f = sum_pairwise_forces(inters, coord_i, coord_j, atom_i, atom_j, boundary, special, F)
         for dim in 1:D
             fval = ustrip(f[dim])
             Atomix.@atomic :monotonic forces[dim, i] += -fval
@@ -158,14 +144,16 @@
 function sum_pairwise_forces(inters, coord_i, coord_j, atom_i, atom_j,
                                     boundary, special, F)
     dr = vector(coord_i, coord_j, boundary)
-    f = force_gpu(inters[1], dr, coord_i, coord_j, atom_i, atom_j, boundary, special)
-    for inter in inters[2:end]
-        f += force_gpu(inter, dr, coord_i, coord_j, atom_i, atom_j, boundary, special)
-    end
+    f_tuple = ntuple(length(inters)) do inter_type_i
+        force_gpu(inters[inter_type_i], dr, coord_i, coord_j, atom_i, atom_j, boundary, special)
+    end
+    f = sum(f_tuple)
     if unit(f[1]) != F
+        # This triggers an error but it isn't printed
+        # See https://discourse.julialang.org/t/error-handling-in-cuda-kernels/79692
+        #   for how to throw a more meaningful error
         error("wrong force unit returned, was expecting $F but got $(unit(f[1]))")
     end
-    return f
 end
 
 function specific_force_gpu(inter_list::InteractionList1Atoms, coords::AbstractArray{SVector{D, C}},
